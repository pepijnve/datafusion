--- conflicted
+++ resolved
@@ -236,13 +236,9 @@
             Box::new(hash_join_convert_symmetric_subrule),
             Box::new(hash_join_swap_subrule),
         ];
-<<<<<<< HEAD
-        let state = pipeline
+        let new_plan = plan
             .transform_up(&|p| apply_subrules(p, &subrules, config))?
             .data;
-=======
-        let new_plan = plan.transform_up(&|p| apply_subrules(p, &subrules, config))?;
->>>>>>> e1ca74e7
         // Next, we apply another subrule that tries to optimize joins using any
         // statistics their inputs might have.
         // - For a hash join with partition mode [`PartitionMode::Auto`], we will
@@ -257,9 +253,7 @@
         let config = &config.optimizer;
         let collect_threshold_byte_size = config.hash_join_single_partition_threshold;
         let collect_threshold_num_rows = config.hash_join_single_partition_threshold_rows;
-<<<<<<< HEAD
-        state
-            .plan
+        new_plan
             .transform_up(&|plan| {
                 statistical_join_selection_subrule(
                     plan,
@@ -268,15 +262,6 @@
                 )
             })
             .map(|t| t.data)
-=======
-        new_plan.transform_up(&|plan| {
-            statistical_join_selection_subrule(
-                plan,
-                collect_threshold_byte_size,
-                collect_threshold_num_rows,
-            )
-        })
->>>>>>> e1ca74e7
     }
 
     fn name(&self) -> &str {
@@ -666,21 +651,7 @@
     for subrule in subrules {
         input = subrule(input, config_options)?;
     }
-<<<<<<< HEAD
-    input.data = input
-        .plan
-        .unbounded_output(&children_unbounded(&input))
-        // Treat the case where an operator can not run on unbounded data as
-        // if it can and it outputs unbounded data. Do not raise an error yet.
-        // Such operators may be fixed, adjusted or replaced later on during
-        // optimization passes -- sorts may be removed, windows may be adjusted
-        // etc. If this doesn't happen, the final `PipelineChecker` rule will
-        // catch this and raise an error anyway.
-        .unwrap_or(true);
     Ok(Transformed::yes(input))
-=======
-    Ok(Transformed::Yes(input))
->>>>>>> e1ca74e7
 }
 
 #[cfg(test)]
@@ -841,15 +812,9 @@
             Box::new(hash_join_convert_symmetric_subrule),
             Box::new(hash_join_swap_subrule),
         ];
-<<<<<<< HEAD
-        let state = pipeline
-            .transform_up(&|p| apply_subrules(p, &subrules, &ConfigOptions::new()))
-            .map(|t| t.data)
-            .and_then(check_integrity)?;
-=======
-        let new_plan =
-            plan.transform_up(&|p| apply_subrules(p, &subrules, &ConfigOptions::new()))?;
->>>>>>> e1ca74e7
+        let new_plan = plan
+            .transform_up(&|p| apply_subrules(p, &subrules, &ConfigOptions::new()))?
+            .data;
         // TODO: End state payloads will be checked here.
         let config = ConfigOptions::new().optimizer;
         let collect_left_threshold = config.hash_join_single_partition_threshold;

// Licensed to the Apache Software Foundation (ASF) under one
// or more contributor license agreements.  See the NOTICE file
// distributed with this work for additional information
// regarding copyright ownership.  The ASF licenses this file
// to you under the Apache License, Version 2.0 (the
// "License"); you may not use this file except in compliance
// with the License.  You may obtain a copy of the License at
//
//   http://www.apache.org/licenses/LICENSE-2.0
//
// Unless required by applicable law or agreed to in writing,
// software distributed under the License is distributed on an
// "AS IS" BASIS, WITHOUT WARRANTIES OR CONDITIONS OF ANY
// KIND, either express or implied.  See the License for the
// specific language governing permissions and limitations
// under the License.

use crate::analyzer::AnalyzerRule;
use datafusion_common::config::ConfigOptions;
use datafusion_common::tree_node::{Transformed, TreeNode, TreeNodeRewriter};
use datafusion_common::Result;
use datafusion_expr::expr::{AggregateFunction, AggregateFunctionDefinition, InSubquery};
use datafusion_expr::expr_rewriter::rewrite_preserving_name;
use datafusion_expr::utils::COUNT_STAR_EXPANSION;
use datafusion_expr::Expr::ScalarSubquery;
use datafusion_expr::{
    aggregate_function, expr, lit, Aggregate, Expr, Filter, LogicalPlan,
    LogicalPlanBuilder, Projection, Sort, Subquery,
};
use std::sync::Arc;

/// Rewrite `Count(Expr:Wildcard)` to `Count(Expr:Literal)`.
///
/// Resolves issue: <https://github.com/apache/arrow-datafusion/issues/5473>
#[derive(Default)]
pub struct CountWildcardRule {}

impl CountWildcardRule {
    pub fn new() -> Self {
        CountWildcardRule {}
    }
}

impl AnalyzerRule for CountWildcardRule {
    fn analyze(&self, plan: LogicalPlan, _: &ConfigOptions) -> Result<LogicalPlan> {
        plan.transform_down(&analyze_internal).map(|t| t.data)
    }

    fn name(&self) -> &str {
        "count_wildcard_rule"
    }
}

fn analyze_internal(plan: LogicalPlan) -> Result<Transformed<LogicalPlan>> {
    let mut rewriter = CountWildcardRewriter {};
    match plan {
        LogicalPlan::Window(window) => {
            let window_expr = window
                .window_expr
                .iter()
                .map(|expr| rewrite_preserving_name(expr.clone(), &mut rewriter))
                .collect::<Result<Vec<_>>>()?;

            Ok(Transformed::yes(
                LogicalPlanBuilder::from((*window.input).clone())
                    .window(window_expr)?
                    .build()?,
            ))
        }
        LogicalPlan::Aggregate(agg) => {
            let aggr_expr = agg
                .aggr_expr
                .iter()
                .map(|expr| rewrite_preserving_name(expr.clone(), &mut rewriter))
                .collect::<Result<Vec<_>>>()?;

            Ok(Transformed::yes(LogicalPlan::Aggregate(
                Aggregate::try_new(agg.input.clone(), agg.group_expr, aggr_expr)?,
            )))
        }
        LogicalPlan::Sort(Sort { expr, input, fetch }) => {
            let sort_expr = expr
                .iter()
                .map(|expr| rewrite_preserving_name(expr.clone(), &mut rewriter))
                .collect::<Result<Vec<_>>>()?;
            Ok(Transformed::yes(LogicalPlan::Sort(Sort {
                expr: sort_expr,
                input,
                fetch,
            })))
        }
        LogicalPlan::Projection(projection) => {
            let projection_expr = projection
                .expr
                .iter()
                .map(|expr| rewrite_preserving_name(expr.clone(), &mut rewriter))
                .collect::<Result<Vec<_>>>()?;
            Ok(Transformed::yes(LogicalPlan::Projection(
                Projection::try_new(projection_expr, projection.input)?,
            )))
        }
        LogicalPlan::Filter(Filter {
            predicate, input, ..
        }) => {
            let predicate = rewrite_preserving_name(predicate, &mut rewriter)?;
            Ok(Transformed::yes(LogicalPlan::Filter(Filter::try_new(
                predicate, input,
            )?)))
        }

        _ => Ok(Transformed::no(plan)),
    }
}

struct CountWildcardRewriter {}

impl TreeNodeRewriter for CountWildcardRewriter {
    type Node = Expr;

    fn f_up(&mut self, old_expr: Expr) -> Result<Transformed<Expr>> {
        Ok(match old_expr.clone() {
            Expr::WindowFunction(expr::WindowFunction {
                fun:
                    expr::WindowFunctionDefinition::AggregateFunction(
                        aggregate_function::AggregateFunction::Count,
                    ),
                args,
                partition_by,
                order_by,
                window_frame,
                null_treatment,
            }) if args.len() == 1 => match args[0] {
                Expr::Wildcard { qualifier: None } => {
                    Transformed::yes(Expr::WindowFunction(expr::WindowFunction {
                        fun: expr::WindowFunctionDefinition::AggregateFunction(
                            aggregate_function::AggregateFunction::Count,
                        ),
                        args: vec![lit(COUNT_STAR_EXPANSION)],
                        partition_by,
                        order_by,
                        window_frame,
<<<<<<< HEAD
                    }))
=======
                        null_treatment,
                    })
>>>>>>> 3b355c79
                }

                _ => Transformed::no(old_expr),
            },
            Expr::AggregateFunction(AggregateFunction {
                func_def:
                    AggregateFunctionDefinition::BuiltIn(
                        aggregate_function::AggregateFunction::Count,
                    ),
                args,
                distinct,
                filter,
                order_by,
            }) if args.len() == 1 => match args[0] {
                Expr::Wildcard { qualifier: None } => {
                    Transformed::yes(Expr::AggregateFunction(AggregateFunction::new(
                        aggregate_function::AggregateFunction::Count,
                        vec![lit(COUNT_STAR_EXPANSION)],
                        distinct,
                        filter,
                        order_by,
                    )))
                }
                _ => Transformed::no(old_expr),
            },

            ScalarSubquery(Subquery {
                subquery,
                outer_ref_columns,
            }) => subquery
                .as_ref()
                .clone()
                .transform_down(&analyze_internal)?
                .map_data(|new_plan| {
                    ScalarSubquery(Subquery {
                        subquery: Arc::new(new_plan),
                        outer_ref_columns,
                    })
                }),
            Expr::InSubquery(InSubquery {
                expr,
                subquery,
                negated,
            }) => subquery
                .subquery
                .as_ref()
                .clone()
                .transform_down(&analyze_internal)?
                .map_data(|new_plan| {
                    Expr::InSubquery(InSubquery::new(
                        expr,
                        Subquery {
                            subquery: Arc::new(new_plan),
                            outer_ref_columns: subquery.outer_ref_columns,
                        },
                        negated,
                    ))
                }),
            Expr::Exists(expr::Exists { subquery, negated }) => subquery
                .subquery
                .as_ref()
                .clone()
                .transform_down(&analyze_internal)?
                .map_data(|new_plan| {
                    Expr::Exists(expr::Exists {
                        subquery: Subquery {
                            subquery: Arc::new(new_plan),
                            outer_ref_columns: subquery.outer_ref_columns,
                        },
                        negated,
                    })
                }),
            _ => Transformed::no(old_expr),
        })
    }
}

#[cfg(test)]
mod tests {
    use super::*;
    use crate::test::*;
    use arrow::datatypes::DataType;
    use datafusion_common::{Result, ScalarValue};
    use datafusion_expr::expr::Sort;
    use datafusion_expr::{
        col, count, exists, expr, in_subquery, lit, logical_plan::LogicalPlanBuilder,
        max, out_ref_col, scalar_subquery, wildcard, AggregateFunction, Expr,
        WindowFrame, WindowFrameBound, WindowFrameUnits, WindowFunctionDefinition,
    };

    fn assert_plan_eq(plan: &LogicalPlan, expected: &str) -> Result<()> {
        assert_analyzed_plan_eq_display_indent(
            Arc::new(CountWildcardRule::new()),
            plan,
            expected,
        )
    }

    #[test]
    fn test_count_wildcard_on_sort() -> Result<()> {
        let table_scan = test_table_scan()?;
        let plan = LogicalPlanBuilder::from(table_scan)
            .aggregate(vec![col("b")], vec![count(wildcard())])?
            .project(vec![count(wildcard())])?
            .sort(vec![count(wildcard()).sort(true, false)])?
            .build()?;
        let expected = "Sort: COUNT(*) ASC NULLS LAST [COUNT(*):Int64;N]\
        \n  Projection: COUNT(*) [COUNT(*):Int64;N]\
        \n    Aggregate: groupBy=[[test.b]], aggr=[[COUNT(UInt8(1)) AS COUNT(*)]] [b:UInt32, COUNT(*):Int64;N]\
        \n      TableScan: test [a:UInt32, b:UInt32, c:UInt32]";
        assert_plan_eq(&plan, expected)
    }

    #[test]
    fn test_count_wildcard_on_where_in() -> Result<()> {
        let table_scan_t1 = test_table_scan_with_name("t1")?;
        let table_scan_t2 = test_table_scan_with_name("t2")?;

        let plan = LogicalPlanBuilder::from(table_scan_t1)
            .filter(in_subquery(
                col("a"),
                Arc::new(
                    LogicalPlanBuilder::from(table_scan_t2)
                        .aggregate(Vec::<Expr>::new(), vec![count(wildcard())])?
                        .project(vec![count(wildcard())])?
                        .build()?,
                ),
            ))?
            .build()?;

        let expected = "Filter: t1.a IN (<subquery>) [a:UInt32, b:UInt32, c:UInt32]\
        \n  Subquery: [COUNT(*):Int64;N]\
        \n    Projection: COUNT(*) [COUNT(*):Int64;N]\
        \n      Aggregate: groupBy=[[]], aggr=[[COUNT(UInt8(1)) AS COUNT(*)]] [COUNT(*):Int64;N]\
        \n        TableScan: t2 [a:UInt32, b:UInt32, c:UInt32]\
        \n  TableScan: t1 [a:UInt32, b:UInt32, c:UInt32]";
        assert_plan_eq(&plan, expected)
    }

    #[test]
    fn test_count_wildcard_on_where_exists() -> Result<()> {
        let table_scan_t1 = test_table_scan_with_name("t1")?;
        let table_scan_t2 = test_table_scan_with_name("t2")?;

        let plan = LogicalPlanBuilder::from(table_scan_t1)
            .filter(exists(Arc::new(
                LogicalPlanBuilder::from(table_scan_t2)
                    .aggregate(Vec::<Expr>::new(), vec![count(wildcard())])?
                    .project(vec![count(wildcard())])?
                    .build()?,
            )))?
            .build()?;

        let expected = "Filter: EXISTS (<subquery>) [a:UInt32, b:UInt32, c:UInt32]\
        \n  Subquery: [COUNT(*):Int64;N]\
        \n    Projection: COUNT(*) [COUNT(*):Int64;N]\
        \n      Aggregate: groupBy=[[]], aggr=[[COUNT(UInt8(1)) AS COUNT(*)]] [COUNT(*):Int64;N]\
        \n        TableScan: t2 [a:UInt32, b:UInt32, c:UInt32]\
        \n  TableScan: t1 [a:UInt32, b:UInt32, c:UInt32]";
        assert_plan_eq(&plan, expected)
    }

    #[test]
    fn test_count_wildcard_on_where_scalar_subquery() -> Result<()> {
        let table_scan_t1 = test_table_scan_with_name("t1")?;
        let table_scan_t2 = test_table_scan_with_name("t2")?;

        let plan = LogicalPlanBuilder::from(table_scan_t1)
            .filter(
                scalar_subquery(Arc::new(
                    LogicalPlanBuilder::from(table_scan_t2)
                        .filter(out_ref_col(DataType::UInt32, "t1.a").eq(col("t2.a")))?
                        .aggregate(
                            Vec::<Expr>::new(),
                            vec![count(lit(COUNT_STAR_EXPANSION))],
                        )?
                        .project(vec![count(lit(COUNT_STAR_EXPANSION))])?
                        .build()?,
                ))
                .gt(lit(ScalarValue::UInt8(Some(0)))),
            )?
            .project(vec![col("t1.a"), col("t1.b")])?
            .build()?;

        let expected = "Projection: t1.a, t1.b [a:UInt32, b:UInt32]\
              \n  Filter: (<subquery>) > UInt8(0) [a:UInt32, b:UInt32, c:UInt32]\
              \n    Subquery: [COUNT(UInt8(1)):Int64;N]\
              \n      Projection: COUNT(UInt8(1)) [COUNT(UInt8(1)):Int64;N]\
              \n        Aggregate: groupBy=[[]], aggr=[[COUNT(UInt8(1))]] [COUNT(UInt8(1)):Int64;N]\
              \n          Filter: outer_ref(t1.a) = t2.a [a:UInt32, b:UInt32, c:UInt32]\
              \n            TableScan: t2 [a:UInt32, b:UInt32, c:UInt32]\
              \n    TableScan: t1 [a:UInt32, b:UInt32, c:UInt32]";
        assert_plan_eq(&plan, expected)
    }
    #[test]
    fn test_count_wildcard_on_window() -> Result<()> {
        let table_scan = test_table_scan()?;

        let plan = LogicalPlanBuilder::from(table_scan)
            .window(vec![Expr::WindowFunction(expr::WindowFunction::new(
                WindowFunctionDefinition::AggregateFunction(AggregateFunction::Count),
                vec![wildcard()],
                vec![],
                vec![Expr::Sort(Sort::new(Box::new(col("a")), false, true))],
                WindowFrame::new_bounds(
                    WindowFrameUnits::Range,
                    WindowFrameBound::Preceding(ScalarValue::UInt32(Some(6))),
                    WindowFrameBound::Following(ScalarValue::UInt32(Some(2))),
                ),
                None,
            ))])?
            .project(vec![count(wildcard())])?
            .build()?;

        let expected = "Projection: COUNT(UInt8(1)) AS COUNT(*) [COUNT(*):Int64;N]\
        \n  WindowAggr: windowExpr=[[COUNT(UInt8(1)) ORDER BY [test.a DESC NULLS FIRST] RANGE BETWEEN 6 PRECEDING AND 2 FOLLOWING AS COUNT(*) ORDER BY [test.a DESC NULLS FIRST] RANGE BETWEEN 6 PRECEDING AND 2 FOLLOWING]] [a:UInt32, b:UInt32, c:UInt32, COUNT(*) ORDER BY [test.a DESC NULLS FIRST] RANGE BETWEEN 6 PRECEDING AND 2 FOLLOWING:Int64;N]\
        \n    TableScan: test [a:UInt32, b:UInt32, c:UInt32]";
        assert_plan_eq(&plan, expected)
    }

    #[test]
    fn test_count_wildcard_on_aggregate() -> Result<()> {
        let table_scan = test_table_scan()?;
        let plan = LogicalPlanBuilder::from(table_scan)
            .aggregate(Vec::<Expr>::new(), vec![count(wildcard())])?
            .project(vec![count(wildcard())])?
            .build()?;

        let expected = "Projection: COUNT(*) [COUNT(*):Int64;N]\
        \n  Aggregate: groupBy=[[]], aggr=[[COUNT(UInt8(1)) AS COUNT(*)]] [COUNT(*):Int64;N]\
        \n    TableScan: test [a:UInt32, b:UInt32, c:UInt32]";
        assert_plan_eq(&plan, expected)
    }

    #[test]
    fn test_count_wildcard_on_nesting() -> Result<()> {
        let table_scan = test_table_scan()?;
        let plan = LogicalPlanBuilder::from(table_scan)
            .aggregate(Vec::<Expr>::new(), vec![max(count(wildcard()))])?
            .project(vec![count(wildcard())])?
            .build()?;

        let expected = "Projection: COUNT(UInt8(1)) AS COUNT(*) [COUNT(*):Int64;N]\
        \n  Aggregate: groupBy=[[]], aggr=[[MAX(COUNT(UInt8(1))) AS MAX(COUNT(*))]] [MAX(COUNT(*)):Int64;N]\
        \n    TableScan: test [a:UInt32, b:UInt32, c:UInt32]";
        assert_plan_eq(&plan, expected)
    }
}<|MERGE_RESOLUTION|>--- conflicted
+++ resolved
@@ -139,12 +139,8 @@
                         partition_by,
                         order_by,
                         window_frame,
-<<<<<<< HEAD
+                        null_treatment,
                     }))
-=======
-                        null_treatment,
-                    })
->>>>>>> 3b355c79
                 }
 
                 _ => Transformed::no(old_expr),
